// TRENTO: Reduced Thickness Event-by-event Nuclear Topology
// Copyright 2015 Jonah E. Bernhard, J. Scott Moreland
// MIT License

#include "collider.h"

#include <cmath>
#include <string>
#include <vector>

#include <boost/program_options/variables_map.hpp>

#include "fwd_decl.h"
#include "nucleus.h"
#include <iostream>

namespace trento {

namespace {

// Helper functions for Collider ctor.

// Create one nucleus from the configuration.
NucleusPtr create_nucleus(const VarMap& var_map, std::size_t index) {
  const auto& species = var_map["projectile"]
                        .as<std::vector<std::string>>().at(index);
  const auto& nucleon_dmin = var_map["nucleon-min-dist"].as<double>();
  const auto& nucleon_width = var_map["nucleon-width"].as<double>();
  return Nucleus::create(species, nucleon_width, nucleon_dmin);
}

// Determine the maximum impact parameter.  If the configuration contains a
// non-negative value for bmax, use it; otherwise, fall back to the minimum-bias
// default.
double determine_bmax(const VarMap& var_map,
    const Nucleus& A, const Nucleus& B, const NucleonProfile& profile) {
  auto bmax = var_map["b-max"].as<double>();
  if (bmax < 0.)
    bmax = A.radius() + B.radius() + profile.max_impact();
  return bmax;
}

// Determine the asymmetry parameter (Collider::asymmetry_) for a pair of
// nuclei.  It's just rA/(rA+rB), falling back to 1/2 if both radii are zero
// (i.e. for proton-proton).
double determine_asym(const Nucleus& A, const Nucleus& B) {
  double rA = A.radius();
  double rB = B.radius();
  double sum = rA + rB;
  if (sum < 0.1)
    return 0.5;
  else
    return rA/sum;
}

}  // unnamed namespace

// Lots of members to initialize...
// Several helper functions are defined above.
Collider::Collider(const VarMap& var_map)
    : nucleusA_(create_nucleus(var_map, 0)),
      nucleusB_(create_nucleus(var_map, 1)),
      nucleon_profile_(var_map),
      nevents_(var_map["number-events"].as<int>()),
      ntrys_(0),
      bmin_(var_map["b-min"].as<double>()),
      bmax_(determine_bmax(var_map, *nucleusA_, *nucleusB_, nucleon_profile_)),
      npartmin_(var_map["npart-min"].as<int>()),
      npartmax_(var_map["npart-max"].as<int>()),
      stotmin_(var_map["s-min"].as<double>()),
      stotmax_(var_map["s-max"].as<double>()),
      asymmetry_(determine_asym(*nucleusA_, *nucleusB_)),
      event_(var_map),
      output_(var_map),
      with_ncoll_(var_map["ncoll"].as<bool>())
{
  // Constructor body begins here.
  // Set random seed if requested.
  auto seed = var_map["random-seed"].as<int64_t>();
  if (seed > 0)
    random::engine.seed(static_cast<random::Engine::result_type>(seed));
}

// See header for explanation.
Collider::~Collider() = default;

void Collider::run_events() {
  // The main event loop.
  for (int n = 0; n < nevents_; ++n) {
    // Sampling the impact parameter also implicitly prepares the nuclei for
    // event computation, i.e. by sampling nucleon positions and participants.

    // WK: an extra do-while loop, sample events, until it meets the Npart or 
    // Entropy cut provided from command lines
    bool fullfil_Npart_cut=false, fullfil_Entropy_cut=false;
    double b;
    do{
    	b = sample_impact_param();
    	// Pass the prepared nuclei to the Event.  It computes the entropy profile
    	// (thickness grid) and other event observables.
    	event_.compute(*nucleusA_, *nucleusB_, nucleon_profile_);
        fullfil_Npart_cut = (npartmin_ < event_.npart()) 
								&& (event_.npart() <= npartmax_);
        fullfil_Entropy_cut = (stotmin_ < event_.multiplicity()) 
								&& (event_.multiplicity() <= stotmax_); 
	}while( (!fullfil_Npart_cut) || (!fullfil_Entropy_cut) );
    // Write event data.
    output_(n, b, event_);
  }
  double cross_section = nevents_*M_PI*(bmax_*bmax_ - bmin_*bmin_)/ntrys_;
  double cross_section_err = cross_section/std::sqrt(1.*nevents_);
  //std::cout << "# cross-section = " << cross_section
  //			<< " +/- " << cross_section_err <<" [fm^2]" << std::endl; 
}

double Collider::sample_impact_param() {
  // Sample impact parameters until at least one nucleon-nucleon pair
  // participates.  The bool 'collision' keeps track -- it is effectively a
  // logical OR over all possible participant pairs.
  double b;
  bool collision = false;

  do {
    // Sample b from P(b)db = 2*pi*b.
    b = bmin_ + (bmax_ - bmin_) * std::sqrt(random::canonical<double>());

    // Offset each nucleus depending on the asymmetry parameter (see header).
    nucleusA_->sample_nucleons(asymmetry_ * b);
    nucleusB_->sample_nucleons((asymmetry_ - 1.) * b);

    // Check each nucleon-nucleon pair.
    for (auto&& A : *nucleusA_) {
      for (auto&& B : *nucleusB_) {
		bool AB_collide = nucleon_profile_.participate(A, B);

        if (with_ncoll_) {
			// WK: only init Ncoll and Ncoll density at the first binary collision:
			if (AB_collide && (!collision) ) event_.clear_TAB();
			// WK: to calculate binary collision denstiy, each collision 
			// contribute independently its Tpp. Therefore, if one pair collide, 
			// it calls the event object to accumulate Tpp to the Ncoll density
			// Ncoll density = Sum Tpp		
			if (AB_collide) event_.accumulate_TAB(A, B, nucleon_profile_);
		}

		// update collision flag
<<<<<<< HEAD
                collision = AB_collide || collision;
		
		// WK: to calculate binary collision denstiy, each collision 
		// contribute independently its Tpp. Therefore, if one pair collide, 
		// it calls the event object to accumulate Tpp to the Ncoll density
		// Ncoll density = Sum Tpp		
		if (AB_collide) event_.accumulate_TAB(A, B, nucleon_profile_);
=======
        collision = AB_collide || collision;
>>>>>>> 88873f43
      }
    }
    ntrys_ ++;
  } while (!collision);

  return b;
}

}  // namespace trento<|MERGE_RESOLUTION|>--- conflicted
+++ resolved
@@ -142,19 +142,7 @@
 			// Ncoll density = Sum Tpp		
 			if (AB_collide) event_.accumulate_TAB(A, B, nucleon_profile_);
 		}
-
-		// update collision flag
-<<<<<<< HEAD
-                collision = AB_collide || collision;
-		
-		// WK: to calculate binary collision denstiy, each collision 
-		// contribute independently its Tpp. Therefore, if one pair collide, 
-		// it calls the event object to accumulate Tpp to the Ncoll density
-		// Ncoll density = Sum Tpp		
-		if (AB_collide) event_.accumulate_TAB(A, B, nucleon_profile_);
-=======
         collision = AB_collide || collision;
->>>>>>> 88873f43
       }
     }
     ntrys_ ++;
