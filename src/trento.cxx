// TRENTO: Reduced Thickness Event-by-event Nuclear Topology
// Copyright 2015 Jonah E. Bernhard, J. Scott Moreland
// MIT License

#include <iostream>
#include <stdexcept>
#include <string>
#include <vector>

#include <boost/filesystem.hpp>
#include <boost/filesystem/fstream.hpp>
#include <boost/program_options.hpp>

#include "collider.h"
#include "fwd_decl.h"

// CMake sets this definition.
// Fall back to a sane default.
#ifndef TRENTO_VERSION_STRING
#define TRENTO_VERSION_STRING "dev"
#endif

namespace trento {

namespace {

void print_version() {
  std::cout << "trento " << TRENTO_VERSION_STRING << '\n';
}

void print_bibtex() {
  std::cout <<
    "@article{Moreland:2014oya,\n"
    "      author         = \"Moreland, J. Scott and Bernhard, Jonah E. and Bass,\n"
    "                        Steffen A.\",\n"
    "      title          = \"{Alternative ansatz to wounded nucleon and binary\n"
    "                        collision scaling in high-energy nuclear collisions}\",\n"
    "      journal        = \"Phys.Rev.\",\n"
    "      number         = \"1\",\n"
    "      volume         = \"C92\",\n"
    "      pages          = \"011901\",\n"
    "      doi            = \"10.1103/PhysRevC.92.011901\",\n"
    "      year           = \"2015\",\n"
    "      eprint         = \"1412.4708\",\n"
    "      archivePrefix  = \"arXiv\",\n"
    "      primaryClass   = \"nucl-th\",\n"
    "      SLACcitation   = \"%%CITATION = ARXIV:1412.4708;%%\",\n"
    "}\n";
}

// TODO
// void print_default_config() {
//   std::cout << "to do\n";
// }

}  // unnamed namespace

}  // namespace trento

int main(int argc, char* argv[]) {
  using namespace trento;

  // Parse options with boost::program_options.
  // There are quite a few options, so let's separate them into logical groups.
  using OptDesc = po::options_description;

  using VecStr = std::vector<std::string>;
  OptDesc main_opts{};
  main_opts.add_options()
    ("projectile", po::value<VecStr>()->required()->
     notifier(  // use a lambda to verify there are exactly two projectiles
         [](const VecStr& projectiles) {
           if (projectiles.size() != 2)
            throw po::required_option{"projectile"};
           }),
     "projectile symbols")
    ("number-events", po::value<int>()->default_value(1),
     "number of events");

  // Make all main arguments positional.
  po::positional_options_description positional_opts{};
  positional_opts
    .add("projectile", 2)
    .add("number-events", 1);

  using VecPath = std::vector<fs::path>;
  OptDesc general_opts{"general options"};
  general_opts.add_options()
    ("help,h", "show this help message and exit")
    ("version", "print version information and exit")
    ("bibtex", "print bibtex entry and exit")
    // ("default-config", "print a config file with default settings and exit")
    ("config-file,c", po::value<VecPath>()->value_name("FILE"),
     "configuration file\n(can be passed multiple times)");

  OptDesc output_opts{"output options"};
  output_opts.add_options()
    ("quiet,q", po::bool_switch(),
     "do not print event properties to stdout")
    ("output,o", po::value<fs::path>()->value_name("PATH"),
     "HDF5 file or directory for text files")
<<<<<<< HEAD
    ("no-header", po::bool_switch(),
     "do not write headers to text files");
=======
    ("output-3d,d", po::bool_switch(),
     "output fill 3d dS/deta data");
>>>>>>> 9443648e

  OptDesc phys_opts{"physical options"};
  phys_opts.add_options()
    ("reduced-thickness,p",
     po::value<double>()->value_name("FLOAT")->default_value(0., "0"),
     "reduced thickness parameter")
    ("fluctuation,k",
     po::value<double>()->value_name("FLOAT")->default_value(1., "1"),
     "gamma fluctuation shape parameter")
<<<<<<< HEAD
    ("nucleon-width,w",
     po::value<double>()->value_name("FLOAT")->default_value(.5, "0.5"),
     "Gaussian nucleon width [fm]")
    ("nucleon-min-dist,d",
     po::value<double>()->value_name("FLOAT")->default_value(0., "0"),
     "minimum nucleon-nucleon distance [fm]")
=======
    ("beam-energy,e",
      po::value<double>()->value_name("FLOAT")->default_value(2760., "2760"),
     "beam energy sqrt(s) [GeV], used to calculated beam rapitiy")
    ("nucleon-width,w",
     po::value<double>()->value_name("FLOAT")->default_value(.5, "0.5"),
     "Gaussian nucleon width [fm]")
    ("mean-coeff,m",
     po::value<double>()->value_name("FLOAT")->default_value(1., "1."),
     "rapidity mean coefficient")
    ("std-coeff,s",
     po::value<double>()->value_name("FLOAT")->default_value(4., "4."),
     "rapidity std coefficient")
    ("skew-coeff,t",
     po::value<double>()->value_name("FLOAT")->default_value(1., "1."),
     "rapidity tilt coefficient")
    ("pt-mt,j",
     po::value<double>()->value_name("FLOAT")->default_value(0.8, "0.8"),
     "mean pt / mean mt")
>>>>>>> 9443648e
    ("cross-section,x",
     po::value<double>()->value_name("FLOAT")->default_value(6.4, "6.4"),
     "inelastic nucleon-nucleon cross section sigma_NN [fm^2]")
    ("normalization,n",
     po::value<double>()->value_name("FLOAT")->default_value(1., "1"),
     "normalization factor")
    ("b-min",
     po::value<double>()->value_name("FLOAT")->default_value(0., "0"),
     "minimum impact parameter [fm]")
    ("b-max",
     po::value<double>()->value_name("FLOAT")->default_value(-1., "auto"),
     "maximum impact parameter [fm]")
    ("random-seed",
     po::value<int64_t>()->value_name("INT")->default_value(-1, "auto"),
     "random seed");

  OptDesc grid_opts{"grid options"};
  grid_opts.add_options()
    ("grid-max",
     po::value<double>()->value_name("FLOAT")->default_value(10., "10.0"),
     "xy max [fm]\n(transverse grid extends from -max to +max)")
    ("eta-max",
     po::value<double>()->value_name("FLOAT")->default_value(0.5, "0.5"),
     "eta max \n(eta grid extends from -max to +max)")
    ("grid-step",
     po::value<double>()->value_name("FLOAT")->default_value(0.2, "0.2"),
     "transverse step size [fm]")
    ("eta-step",
     po::value<double>()->value_name("FLOAT")->default_value(1.0, "1.0"),
     "eta step size");

  // Make a meta-group containing all the option groups except the main
  // positional options (don't want the auto-generated usage info for those).
  OptDesc usage_opts{};
  usage_opts
    .add(general_opts)
    .add(output_opts)
    .add(phys_opts)
    .add(grid_opts);

  // Now a meta-group containing _all_ options.
  OptDesc all_opts{};
  all_opts
    .add(usage_opts)
    .add(main_opts);

  // Will be used several times.
  const std::string usage_str{
    "usage: trento [options] projectile projectile [number-events = 1]\n"};

  try {
    // Initialize a VarMap (boost::program_options::variables_map).
    // It will contain all configuration values.
    VarMap var_map{};

    // Parse command line options.
    po::store(po::command_line_parser(argc, argv)
        .options(all_opts).positional(positional_opts).run(), var_map);

    // Handle options that imply immediate exit.
    // Must do this _before_ po::notify() since that can throw exceptions.
    if (var_map.count("help")) {
      std::cout
        << usage_str
        << "\n"
           "projectile = { p | d | Cu | Cu2 | Au | Au2 | Pb | U | U2 | U3 }\n"
        << usage_opts
        << "\n"
           "see the online documentation for complete usage information\n";
      return 0;
    }
    if (var_map.count("version")) {
      print_version();
      return 0;
    }
    if (var_map.count("bibtex")) {
      print_bibtex();
      return 0;
    }
    // if (var_map.count("default-config")) {
    //   print_default_config();
    //   return 0;
    // }

    // Merge any config files.
    if (var_map.count("config-file")) {
      // Everything except general_opts.
      OptDesc config_file_opts{};
      config_file_opts
        .add(main_opts)
        .add(output_opts)
        .add(phys_opts)
        .add(grid_opts);

      for (const auto& path : var_map["config-file"].as<VecPath>()) {
        if (!fs::exists(path)) {
          throw po::error{
            "configuration file '" + path.string() + "' not found"};
        }
        fs::ifstream ifs{path};
        po::store(po::parse_config_file(ifs, config_file_opts), var_map);
      }
    }

    // Save all the final values into var_map.
    // Exceptions may occur here.
    po::notify(var_map);

    // Go!
    Collider collider{var_map};
    collider.run_events();
  }
  catch (const po::required_option&) {
    // Handle this exception separately from others.
    // This occurs e.g. when the program is excuted with no arguments.
    std::cerr << usage_str << "run 'trento --help' for more information\n";
    return 1;
  }
  catch (const std::exception& e) {
    // For all other exceptions just output the error message.
    std::cerr << e.what() << '\n';
    return 1;
  }

  return 0;
}<|MERGE_RESOLUTION|>--- conflicted
+++ resolved
@@ -99,13 +99,8 @@
      "do not print event properties to stdout")
     ("output,o", po::value<fs::path>()->value_name("PATH"),
      "HDF5 file or directory for text files")
-<<<<<<< HEAD
     ("no-header", po::bool_switch(),
      "do not write headers to text files");
-=======
-    ("output-3d,d", po::bool_switch(),
-     "output fill 3d dS/deta data");
->>>>>>> 9443648e
 
   OptDesc phys_opts{"physical options"};
   phys_opts.add_options()
@@ -115,20 +110,15 @@
     ("fluctuation,k",
      po::value<double>()->value_name("FLOAT")->default_value(1., "1"),
      "gamma fluctuation shape parameter")
-<<<<<<< HEAD
     ("nucleon-width,w",
      po::value<double>()->value_name("FLOAT")->default_value(.5, "0.5"),
      "Gaussian nucleon width [fm]")
     ("nucleon-min-dist,d",
      po::value<double>()->value_name("FLOAT")->default_value(0., "0"),
      "minimum nucleon-nucleon distance [fm]")
-=======
     ("beam-energy,e",
       po::value<double>()->value_name("FLOAT")->default_value(2760., "2760"),
      "beam energy sqrt(s) [GeV], used to calculated beam rapitiy")
-    ("nucleon-width,w",
-     po::value<double>()->value_name("FLOAT")->default_value(.5, "0.5"),
-     "Gaussian nucleon width [fm]")
     ("mean-coeff,m",
      po::value<double>()->value_name("FLOAT")->default_value(1., "1."),
      "rapidity mean coefficient")
@@ -137,11 +127,10 @@
      "rapidity std coefficient")
     ("skew-coeff,t",
      po::value<double>()->value_name("FLOAT")->default_value(1., "1."),
-     "rapidity tilt coefficient")
-    ("pt-mt,j",
+     "rapidity skew coefficient")
+    ("jacobian,j",
      po::value<double>()->value_name("FLOAT")->default_value(0.8, "0.8"),
-     "mean pt / mean mt")
->>>>>>> 9443648e
+     "<pt>/<mt> used in Jacobian")
     ("cross-section,x",
      po::value<double>()->value_name("FLOAT")->default_value(6.4, "6.4"),
      "inelastic nucleon-nucleon cross section sigma_NN [fm^2]")
@@ -160,18 +149,18 @@
 
   OptDesc grid_opts{"grid options"};
   grid_opts.add_options()
-    ("grid-max",
+    ("xy-max",
      po::value<double>()->value_name("FLOAT")->default_value(10., "10.0"),
      "xy max [fm]\n(transverse grid extends from -max to +max)")
     ("eta-max",
-     po::value<double>()->value_name("FLOAT")->default_value(0.5, "0.5"),
-     "eta max \n(eta grid extends from -max to +max)")
-    ("grid-step",
+     po::value<double>()->value_name("FLOAT")->default_value(0., "0.0"),
+     "pseudorapidity max \n(eta grid extends from -max to +max)")
+    ("xy-step",
      po::value<double>()->value_name("FLOAT")->default_value(0.2, "0.2"),
      "transverse step size [fm]")
     ("eta-step",
-     po::value<double>()->value_name("FLOAT")->default_value(1.0, "1.0"),
-     "eta step size");
+     po::value<double>()->value_name("FLOAT")->default_value(0.5, "0.5"),
+     "pseudorapidity step size");
 
   // Make a meta-group containing all the option groups except the main
   // positional options (don't want the auto-generated usage info for those).
@@ -191,6 +180,7 @@
   // Will be used several times.
   const std::string usage_str{
     "usage: trento [options] projectile projectile [number-events = 1]\n"};
+
 
   try {
     // Initialize a VarMap (boost::program_options::variables_map).
