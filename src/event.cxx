--- conflicted
+++ resolved
@@ -72,8 +72,9 @@
       cgf_(),
       TA_(boost::extents[nsteps_][nsteps_]),
       TB_(boost::extents[nsteps_][nsteps_]),
-<<<<<<< HEAD
       TR_(boost::extents[nsteps_][nsteps_][1]),
+	  TAB_(boost::extents[nsteps_][nsteps_]),
+      with_ncoll_(var_map["ncoll"].as<bool>()),
       density_(boost::extents[nsteps_][nsteps_][neta_]) {
   // Check if the skew parameter is within the applicable range
   // For 1: relative skew, skew_coeff_ < 10.
@@ -92,11 +93,6 @@
     exit(1);
   }
 
-=======
-      TR_(boost::extents[nsteps_][nsteps_]),
-	  TAB_(boost::extents[nsteps_][nsteps_]),
-      with_ncoll_(var_map["ncoll"].as<bool>()) {
->>>>>>> 5b1a4470
   // Choose which version of the generalized mean to use based on the
   // configuration. The possibilities are defined above.  See the header for
   // more information.
