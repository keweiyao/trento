--- conflicted
+++ resolved
@@ -129,72 +129,73 @@
 
 void HDF5Writer::operator()(
     int num, double impact_param, const Event& event) const {
-  // Prepare arguments for new HDF5 dataset.
+  const auto& grid1 = event.density_grid();
+  const auto& grid2 = event.TAB_grid();
 
   // The dataset name is a prefix plus the event number.
   const std::string gp_name{"/event_" + std::to_string(num)};
   const std::string sd_name{gp_name + "/matter_density"};
   const std::string tab_name{gp_name + "/Ncoll_density"};
+
   // create a group called event_i
   auto group = H5::Group(file_.createGroup(gp_name));
-
-  // Cache a reference to the event grid -- will need it several times.
-<<<<<<< HEAD
-  const auto& grid = event.density_grid();
-
-  // Define HDF5 datatype and dataspace to match the grid.
-  const auto& datatype = hdf5::type<Event::Grid3D::element>();
-  std::array<hsize_t, Event::Grid3D::dimensionality> shape;
-  std::copy(grid.shape(), grid.shape() + shape.size(), shape.begin());
-=======
-  const auto& grid1 = event.reduced_thickness_grid();
-  const auto& grid2 = event.TAB_grid();
-
-  // Define HDF5 datatype and dataspace to match the grid.
-  const auto& datatype = hdf5::type<Event::Grid::element>();
-  std::array<hsize_t, Event::Grid::dimensionality> shape;
-  std::copy(grid1.shape(), grid1.shape() + shape.size(), shape.begin());
->>>>>>> 5b1a4470
-  auto dataspace = hdf5::make_dataspace(shape);
-
-  // Set dataset storage properties.
-  H5::DSetCreatPropList proplist{};
-  // Set chunk size to the entire grid.  For typical grid sizes (~100x100), this
-  // works out to ~80 KiB, which is pretty optimal.  Anyway, it makes logical
-  // sense to chunk this way, since chunks must be read contiguously and there's
-  // no reason to read a partial grid.
-  proplist.setChunk(shape.size(), shape.data());
-  // Set gzip compression level.  4 is the default in h5py.
-  proplist.setDeflate(4);
-
-  // Create the new dataset and write the grid for matter density
-  auto dataset1 = file_.createDataSet(sd_name, datatype, dataspace, proplist);
-  dataset1.write(grid1.data(), datatype);
-
-  // Create the new dataset and write the grid for matter density
-  auto dataset2 = file_.createDataSet(tab_name, datatype, dataspace, proplist);
-  dataset2.write(grid2.data(), datatype);
-
   // Write event attributes.
-<<<<<<< HEAD
-  hdf5_add_scalar_attr(dataset, "b", impact_param);
-  hdf5_add_scalar_attr(dataset, "npart", event.npart());
-  hdf5_add_scalar_attr(dataset, "mult", event.multiplicity());
-  hdf5_add_scalar_attr(dataset, "dxy", event.dxy());
-  hdf5_add_scalar_attr(dataset, "deta", event.deta());
-=======
   hdf5_add_scalar_attr(group, "b", impact_param);
   hdf5_add_scalar_attr(group, "npart", event.npart());
   hdf5_add_scalar_attr(group, "ncoll", event.ncoll());
   hdf5_add_scalar_attr(group, "mult", event.multiplicity());
   hdf5_add_scalar_attr(group, "dxy", event.dxy());
+  hdf5_add_scalar_attr(group, "deta", event.deta());
   hdf5_add_scalar_attr(group, "Ny", grid1.shape()[0]);
   hdf5_add_scalar_attr(group, "Nx", grid1.shape()[1]);
->>>>>>> 5b1a4470
+  hdf5_add_scalar_attr(group, "Nz", grid1.shape()[2]);
   for (const auto& ecc : event.eccentricity())
     hdf5_add_scalar_attr(group, "e" + std::to_string(ecc.first), ecc.second);
-  //for (const auto& psi : event.event_planes())
-  //  hdf5_add_scalar_attr(group, "psi" + std::to_string(psi.first), psi.second);
+  for (const auto& psi : event.event_planes())
+    hdf5_add_scalar_attr(group, "psi" + std::to_string(psi.first), psi.second);
+
+  ////////////////////////////////////////////////////////////////////
+  // Define HDF5 datatype and dataspace to match the density (3D) grid.
+  
+  const auto& datatype1 = hdf5::type<Event::Grid3D::element>();
+  std::array<hsize_t, Event::Grid3D::dimensionality> shape1;
+  std::copy(grid1.shape(), grid1.shape() + shape1.size(), shape1.begin());
+  auto dataspace1 = hdf5::make_dataspace(shape1);
+
+  // Set dataset storage properties.
+  H5::DSetCreatPropList proplist1{};
+  // Set chunk size to the entire grid.  For typical grid sizes (~100x100), this
+  // works out to ~80 KiB, which is pretty optimal.  Anyway, it makes logical
+  // sense to chunk this way, since chunks must be read contiguously and there's
+  // no reason to read a partial grid.
+  proplist1.setChunk(shape1.size(), shape1.data());
+  // Set gzip compression level.  4 is the default in h5py.
+  proplist1.setDeflate(4);
+
+  // Create the new dataset and write the grid for matter density
+  auto dataset1 = file_.createDataSet(sd_name, datatype1, dataspace1, proplist1);
+  dataset1.write(grid1.data(), datatype1);
+
+  //////////////////////////////////////////////////////////////////
+  // Define HDF5 datatype and dataspace to match the Ncoll (2D) grid.
+  const auto& datatype2 = hdf5::type<Event::Grid::element>();
+  std::array<hsize_t, Event::Grid::dimensionality> shape2;
+  std::copy(grid2.shape(), grid2.shape() + shape2.size(), shape2.begin());
+  auto dataspace2 = hdf5::make_dataspace(shape2);
+  
+  // Set dataset storage properties.
+  H5::DSetCreatPropList proplist2{};
+  // Set chunk size to the entire grid.  For typical grid sizes (~100x100), this
+  // works out to ~80 KiB, which is pretty optimal.  Anyway, it makes logical
+  // sense to chunk this way, since chunks must be read contiguously and there's
+  // no reason to read a partial grid.
+  proplist1.setChunk(shape2.size(), shape2.data());
+  // Set gzip compression level.  4 is the default in h5py.
+  proplist1.setDeflate(4);
+
+  // Create the new dataset and write the grid for matter density
+  auto dataset2 = file_.createDataSet(tab_name, datatype2, dataspace2, proplist2);
+  dataset2.write(grid2.data(), datatype2);
 }
 
 #endif  // TRENTO_HDF5
